--- conflicted
+++ resolved
@@ -128,10 +128,6 @@
 # Pyre type checker
 .pyre/
 
-<<<<<<< HEAD
-# data 
-=======
 # my stuff 
 lightning_logs/
->>>>>>> 233d8f92
 data/