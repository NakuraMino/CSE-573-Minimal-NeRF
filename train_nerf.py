--- conflicted
+++ resolved
@@ -5,16 +5,9 @@
 import nerf_model 
 import argparse
 
-<<<<<<< HEAD
 def train_simple_image(im_path, logger_name, steps): 
     wandb_logger = WandbLogger(name=f"{logger_name}", project="NeRF")
     trainer = Trainer(gpus=1, default_root_dir="/home/nakuram/CSEP573-NeRF/experiments/", max_steps=steps, logger=wandb_logger)
-=======
-def train_simple_image(im_path): 
-    wandb_logger = WandbLogger(name="grad_lounge_image", project="NeRF")
-    trainer = Trainer(gpus=1, default_root_dir="/home/nakuram/CSEP573-NeRF/experiments/",
-            check_val_every_n_epoch=10, max_steps=100000, logger=wandb_logger)
->>>>>>> fb4746b5
     train_dl = dataloader.getPhotoDataloader(im_path, batch_size=4096, num_workers=8, shuffle=True)
     val_dl = dataloader.getValDataloader(im_path, batch_size=1, num_workers=1, shuffle=False)
     model = nerf_model.ImageNeRFModel(position_dim=-1)
